[package]
name = "dbuf-core"
edition = "2021"
<<<<<<< HEAD
version.workspace = true
=======
version.workspace = true

[dependencies]
chumsky.workspace = true
logos.workspace = true
unescape.workspace = true
>>>>>>> 700b6e47
<|MERGE_RESOLUTION|>--- conflicted
+++ resolved
@@ -1,13 +1,9 @@
 [package]
 name = "dbuf-core"
 edition = "2021"
-<<<<<<< HEAD
-version.workspace = true
-=======
 version.workspace = true
 
 [dependencies]
 chumsky.workspace = true
 logos.workspace = true
-unescape.workspace = true
->>>>>>> 700b6e47
+unescape.workspace = true